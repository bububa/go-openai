package openai_test

import (
	"github.com/sashabaranov/go-openai"
	"github.com/sashabaranov/go-openai/internal/test"
)

func setupOpenAITestServer() (client *openai.Client, server *test.ServerTest, teardown func()) {
	server = test.NewTestServer()
	ts := server.OpenAITestServer()
	ts.Start()
	teardown = ts.Close
	config := openai.DefaultConfig(test.GetTestToken())
	config.BaseURL = ts.URL + "/v1"
	client = openai.NewClientWithConfig(config)
	return
}

func setupAzureTestServer() (client *openai.Client, server *test.ServerTest, teardown func()) {
	server = test.NewTestServer()
	ts := server.OpenAITestServer()
	ts.Start()
	teardown = ts.Close
	config := openai.DefaultAzureConfig(test.GetTestToken(), "https://dummylab.openai.azure.com/")
	config.BaseURL = ts.URL
	client = openai.NewClientWithConfig(config)
	return
}

// numTokens Returns the number of GPT-3 encoded tokens in the given text.
// This function approximates based on the rule of thumb stated by OpenAI:
<<<<<<< HEAD
// https://beta.openai.com/tokenizer/
=======
// https://beta.openai.com/tokenizer.
>>>>>>> e0259156
//
// TODO: implement an actual tokenizer for GPT-3 and Codex (once available).
func numTokens(s string) int {
	return int(float32(len(s)) / 4)
}<|MERGE_RESOLUTION|>--- conflicted
+++ resolved
@@ -29,11 +29,7 @@
 
 // numTokens Returns the number of GPT-3 encoded tokens in the given text.
 // This function approximates based on the rule of thumb stated by OpenAI:
-<<<<<<< HEAD
-// https://beta.openai.com/tokenizer/
-=======
 // https://beta.openai.com/tokenizer.
->>>>>>> e0259156
 //
 // TODO: implement an actual tokenizer for GPT-3 and Codex (once available).
 func numTokens(s string) int {
